--- conflicted
+++ resolved
@@ -29,23 +29,10 @@
       - name: Insert Token into config
         run: sed -i "s/^token:.*/token: \"${TOKEN}\"/" config.yml
 
-<<<<<<< HEAD
       - name: Stockfish
         run: |
           chmod +x ./engines/stockfish
           chmod +x ./engines/fairy-stockfish
-
-=======
-      - name: Make stockfish executable
-        run: chmod +x ./engines/stockfish
-
-      - name: Download and setup Fairy-Stockfish
-        run: |
-          curl -L -o fairy.zip https://github.com/fairy-stockfish/Fairy-Stockfish/releases/download/14/fairy-stockfish-14-linux.zip
-          unzip fairy.zip
-          mv fairy-stockfish engines/fairy-stockfish
-          chmod +x engines/fairy-stockfish
->>>>>>> fa6827e8
-
+          
       - name: Run Bot
         run: python -u user_interface.py --matchmaking